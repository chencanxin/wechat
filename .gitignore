# Compiled Object files, Static and Dynamic libs (Shared Objects)
*.o
*.a
*.so

# Folders
_obj
_test

# Architecture specific extensions/prefixes
*.[568vq]
[568vq].out

*.cgo1.go
*.cgo2.c
_cgo_defun.c
_cgo_gotypes.go
_cgo_export.*

_testmain.go

*.exe
*.test
*.prof
.DS_Store
.vscode/
<<<<<<< HEAD
vendor/*/
.idea/
=======
vendor
.idea/
examples/tcb/*
>>>>>>> 9b06954b
<|MERGE_RESOLUTION|>--- conflicted
+++ resolved
@@ -24,11 +24,6 @@
 *.prof
 .DS_Store
 .vscode/
-<<<<<<< HEAD
-vendor/*/
-.idea/
-=======
 vendor
 .idea/
-examples/tcb/*
->>>>>>> 9b06954b
+examples/tcb/*