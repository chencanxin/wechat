--- conflicted
+++ resolved
@@ -156,12 +156,9 @@
 	ExtraInfoJSON string `xml:"extra_info_json"`
 	TraceID       string `xml:"trace_id"`
 	StatusCode    int    `xml:"status_code"`
-<<<<<<< HEAD
-=======
 
 	//设备相关
 	device.MsgDevice
->>>>>>> 9b06954b
 }
 
 //EventPic 发图事件推送
@@ -204,26 +201,7 @@
 	MsgType      MsgType  `xml:"MsgType"`
 }
 
-// CDATA  使用该类型,在序列化为 xml 文本时文本会被解析器忽略
-type CDATA string
-
-// MarshalXML 实现自己的序列化方法
-func (c CDATA) MarshalXML(e *xml.Encoder, start xml.StartElement) error {
-	return e.EncodeElement(struct {
-		string `xml:",cdata"`
-	}{string(c)}, start)
-}
-
 //SetToUserName set ToUserName
-<<<<<<< HEAD
-func (msg *CommonToken) SetToUserName(toUserName string) {
-	msg.ToUserName = CDATA(toUserName)
-}
-
-//SetFromUserName set FromUserName
-func (msg *CommonToken) SetFromUserName(fromUserName string) {
-	msg.FromUserName = CDATA(fromUserName)
-=======
 func (msg *CommonToken) SetToUserName(toUserName CDATA) {
 	msg.ToUserName = toUserName
 }
@@ -231,7 +209,6 @@
 //SetFromUserName set FromUserName
 func (msg *CommonToken) SetFromUserName(fromUserName CDATA) {
 	msg.FromUserName = fromUserName
->>>>>>> 9b06954b
 }
 
 //SetCreateTime set createTime
