--- conflicted
+++ resolved
@@ -3,10 +3,7 @@
 import (
 	"encoding/json"
 	"fmt"
-<<<<<<< HEAD
-=======
 	"reflect"
->>>>>>> 9b06954b
 )
 
 // CommonError 微信返回的通用错误json
@@ -26,8 +23,6 @@
 		return fmt.Errorf("%s Error , errcode=%d , errmsg=%s", apiName, commError.ErrCode, commError.ErrMsg)
 	}
 	return nil
-<<<<<<< HEAD
-=======
 }
 
 // DecodeWithError 将返回值按照解析
@@ -53,5 +48,4 @@
 		return fmt.Errorf("%s Error , errcode=%d , errmsg=%s", apiName, errCode.Int(), errMsg.String())
 	}
 	return nil
->>>>>>> 9b06954b
 }